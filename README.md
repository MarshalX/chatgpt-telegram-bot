# ChatGPT Telegram Bot
![python-version](https://img.shields.io/badge/python-3.9-blue.svg)
[![openai-version](https://img.shields.io/badge/openai-0.27.4-orange.svg)](https://openai.com/)
[![license](https://img.shields.io/badge/License-GPL%202.0-brightgreen.svg)](LICENSE)
[![Publish Docker image](https://github.com/n3d1117/chatgpt-telegram-bot/actions/workflows/publish.yaml/badge.svg)](https://github.com/n3d1117/chatgpt-telegram-bot/actions/workflows/publish.yaml)

A [Telegram bot](https://core.telegram.org/bots/api) that integrates with OpenAI's _official_ [ChatGPT](https://openai.com/blog/chatgpt/), [DALL·E](https://openai.com/product/dall-e-2) and [Whisper](https://openai.com/research/whisper) APIs to provide answers. Ready to use with minimal configuration required.

## Screenshots
![demo](https://user-images.githubusercontent.com/11541888/225114786-0d639854-b3e1-4214-b49a-e51ce8c40387.png)

## Features
- [x] Support markdown in answers
- [x] Reset conversation with the `/reset` command
- [x] Typing indicator while generating a response
- [x] Access can be restricted by specifying a list of allowed users
- [x] Docker and Proxy support
- [x] (NEW!) Image generation using DALL·E via the `/image` command
- [x] (NEW!) Transcribe audio and video messages using Whisper (may require [ffmpeg](https://ffmpeg.org))
- [x] (NEW!) Automatic conversation summary to avoid excessive token usage
- [x] (NEW!) Track token usage per user - by [@AlexHTW](https://github.com/AlexHTW)
- [x] (NEW!) Get personal token usage statistics and cost per day/month via the `/stats` command - by [@AlexHTW](https://github.com/AlexHTW)
- [x] (NEW!) User budgets and guest budgets - by [@AlexHTW](https://github.com/AlexHTW)
- [x] (NEW!) Stream support
- [x] (NEW!) GPT-4 support
  - If you have access to the GPT-4 API, simply change the `OPENAI_MODEL` parameter to `gpt-4`
- [x] (NEW!) Localized bot language
<<<<<<< HEAD
  - Available languages :gb: :de: :ru: :tr: :it: :es: :indonesia: :cn:
=======
  - Available languages :gb: :de: :ru: :tr: :it: :es: :indonesia: :netherlands:
>>>>>>> 62640aeb
- [x] (NEW!) Improved inline queries support for group and private chats - by [@bugfloyd](https://github.com/bugfloyd)
  - To use this feature, enable inline queries for your bot in BotFather via the `/setinline` [command](https://core.telegram.org/bots/inline)

## Additional features - help needed!
If you'd like to help, check out the [issues](https://github.com/n3d1117/chatgpt-telegram-bot/issues) section and contribute!  
If you want to help with translations, check out the [Translations Manual](https://github.com/n3d1117/chatgpt-telegram-bot/discussions/219)

PRs are always welcome!

## Prerequisites
- Python 3.9+
- A [Telegram bot](https://core.telegram.org/bots#6-botfather) and its token (see [tutorial](https://core.telegram.org/bots/tutorial#obtain-your-bot-token))
- An [OpenAI](https://openai.com) account (see [configuration](#configuration) section)

## Getting started

### Configuration
Customize the configuration by copying `.env.example` and renaming it to `.env`, then editing the required parameters as desired:

| Parameter                   | Description                                                                                                                                                                                                                   |
|-----------------------------|-------------------------------------------------------------------------------------------------------------------------------------------------------------------------------------------------------------------------------|
| `OPENAI_API_KEY`            | Your OpenAI API key, you can get it from [here](https://platform.openai.com/account/api-keys)                                                                                                                                 |
| `TELEGRAM_BOT_TOKEN`        | Your Telegram bot's token, obtained using [BotFather](http://t.me/botfather) (see [tutorial](https://core.telegram.org/bots/tutorial#obtain-your-bot-token))                                                                  |
| `ADMIN_USER_IDS`            | Telegram user IDs of admins. These users have access to special admin commands, information and no budget restrictions. Admin IDs don't have to be added to `ALLOWED_TELEGRAM_USER_IDS`. **Note**: by default, no admin (`-`) |
| `ALLOWED_TELEGRAM_USER_IDS` | A comma-separated list of Telegram user IDs that are allowed to interact with the bot (use [getidsbot](https://t.me/getidsbot) to find your user ID). **Note**: by default, *everyone* is allowed (`*`)                       |

### Optional configuration
The following parameters are optional and can be set in the `.env` file:

#### Budgets
| Parameter             | Description                                                                                                                                                                                                                                                                                                                                                                               | Default value      |
|-----------------------|-------------------------------------------------------------------------------------------------------------------------------------------------------------------------------------------------------------------------------------------------------------------------------------------------------------------------------------------------------------------------------------------|--------------------|
| `BUDGET_PERIOD`       | Determines the time frame all budgets are applied to. Available periods: `daily` *(resets budget every day)*, `monthly` *(resets budgets on the first of each month)*, `all-time` *(never resets budget)*. See the [Budget Manual](https://github.com/n3d1117/chatgpt-telegram-bot/discussions/184) for more information                                                                  | `monthly`          |
| `USER_BUDGETS`        | A comma-separated list of $-amounts per user from list `ALLOWED_TELEGRAM_USER_IDS` to set custom usage limit of OpenAI API costs for each. For `*`- user lists the first `USER_BUDGETS` value is given to every user. **Note**: by default, *no limits* for any user (`*`). See the [Budget Manual](https://github.com/n3d1117/chatgpt-telegram-bot/discussions/184) for more information | `*`                |
| `GUEST_BUDGET`        | $-amount as usage limit for all guest users. Guest users are users in group chats that are not in the `ALLOWED_TELEGRAM_USER_IDS` list. Value is ignored if no usage limits are set in user budgets (`USER_BUDGETS`=`*`). See the [Budget Manual](https://github.com/n3d1117/chatgpt-telegram-bot/discussions/184) for more information                                                   | `100.0`            |
| `TOKEN_PRICE`         | $-price per 1000 tokens used to compute cost information in usage statistics. Source: https://openai.com/pricing                                                                                                                                                                                                                                                                          | `0.002`            |
| `IMAGE_PRICES`        | A comma-separated list with 3 elements of prices for the different image sizes: `256x256`, `512x512` and `1024x1024`. Source: https://openai.com/pricing                                                                                                                                                                                                                                  | `0.016,0.018,0.02` |
| `TRANSCRIPTION_PRICE` | USD-price for one minute of audio transcription. Source: https://openai.com/pricing                                                                                                                                                                                                                                                                                                       | `0.006`            |

Check out the [Budget Manual](https://github.com/n3d1117/chatgpt-telegram-bot/discussions/184) for possible budget configurations.

#### Additional optional configuration options
<<<<<<< HEAD
| Parameter                          | Description                                                                                                                                                                                          | Default value                      |
|------------------------------------|------------------------------------------------------------------------------------------------------------------------------------------------------------------------------------------------------|------------------------------------|
| `ENABLE_QUOTING`                   | Whether to enable message quoting in private chats                                                                                                                                                   | `true`                             |
| `ENABLE_IMAGE_GENERATION`          | Whether to enable image generation via the `/image` command                                                                                                                                          | `true`                             |
| `ENABLE_TRANSCRIPTION`             | Whether to enable transcriptions of audio and video messages                                                                                                                                         | `true`                             |
| `PROXY`                            | Proxy to be used for OpenAI and Telegram bot (e.g. `http://localhost:8080`)                                                                                                                          | -                                  |
| `OPENAI_MODEL`                     | The OpenAI model to use for generating responses                                                                                                                                                     | `gpt-3.5-turbo`                    |
| `ASSISTANT_PROMPT`                 | A system message that sets the tone and controls the behavior of the assistant                                                                                                                       | `You are a helpful assistant.`     |
| `SHOW_USAGE`                       | Whether to show OpenAI token usage information after each response                                                                                                                                   | `false`                            |
| `STREAM`                           | Whether to stream responses. **Note**: incompatible, if enabled, with `N_CHOICES` higher than 1                                                                                                      | `true`                             |
| `MAX_TOKENS`                       | Upper bound on how many tokens the ChatGPT API will return                                                                                                                                           | `1200` for GPT-3, `2400` for GPT-4 |
| `MAX_HISTORY_SIZE`                 | Max number of messages to keep in memory, after which the conversation will be summarised to avoid excessive token usage                                                                             | `15`                               |
| `MAX_CONVERSATION_AGE_MINUTES`     | Maximum number of minutes a conversation should live since the last message, after which the conversation will be reset                                                                              | `180`                              |
| `VOICE_REPLY_WITH_TRANSCRIPT_ONLY` | Whether to answer to voice messages with the transcript only or with a ChatGPT response of the transcript                                                                                            | `true`                             |
| `N_CHOICES`                        | Number of answers to generate for each input message. **Note**: setting this to a number higher than 1 will not work properly if `STREAM` is enabled                                                 | `1`                                |
| `TEMPERATURE`                      | Number between 0 and 2. Higher values will make the output more random                                                                                                                               | `1.0`                              |
| `PRESENCE_PENALTY`                 | Number between -2.0 and 2.0. Positive values penalize new tokens based on whether they appear in the text so far                                                                                     | `0.0`                              |
| `FREQUENCY_PENALTY`                | Number between -2.0 and 2.0. Positive values penalize new tokens based on their existing frequency in the text so far                                                                                | `0.0`                              |
| `IMAGE_SIZE`                       | The DALL·E generated image size. Allowed values: `256x256`, `512x512` or `1024x1024`                                                                                                                 | `512x512`                          |
| `GROUP_TRIGGER_KEYWORD`            | If set, the bot in group chats will only respond to messages that start with this keyword                                                                                                            | -                                  |
| `IGNORE_GROUP_TRANSCRIPTIONS`      | If set to true, the bot will not process transcriptions in group chats                                                                                                                               | `true`                             |
| `BOT_LANGUAGE`                     | Language of general bot messages. Currently available: `en`, `de`, `ru`, `tr`, `it`, `es`, `id`, `cn`.  **Note** [Contribute additional translations](https://github.com/n3d1117/chatgpt-telegram-bot/discussions/219) | `en`                               |
=======
| Parameter                          | Description                                                                                                                                                                                                        | Default value                      |
|------------------------------------|--------------------------------------------------------------------------------------------------------------------------------------------------------------------------------------------------------------------|------------------------------------|
| `ENABLE_QUOTING`                   | Whether to enable message quoting in private chats                                                                                                                                                                 | `true`                             |
| `ENABLE_IMAGE_GENERATION`          | Whether to enable image generation via the `/image` command                                                                                                                                                        | `true`                             |
| `ENABLE_TRANSCRIPTION`             | Whether to enable transcriptions of audio and video messages                                                                                                                                                       | `true`                             |
| `PROXY`                            | Proxy to be used for OpenAI and Telegram bot (e.g. `http://localhost:8080`)                                                                                                                                        | -                                  |
| `OPENAI_MODEL`                     | The OpenAI model to use for generating responses                                                                                                                                                                   | `gpt-3.5-turbo`                    |
| `ASSISTANT_PROMPT`                 | A system message that sets the tone and controls the behavior of the assistant                                                                                                                                     | `You are a helpful assistant.`     |
| `SHOW_USAGE`                       | Whether to show OpenAI token usage information after each response                                                                                                                                                 | `false`                            |
| `STREAM`                           | Whether to stream responses. **Note**: incompatible, if enabled, with `N_CHOICES` higher than 1                                                                                                                    | `true`                             |
| `MAX_TOKENS`                       | Upper bound on how many tokens the ChatGPT API will return                                                                                                                                                         | `1200` for GPT-3, `2400` for GPT-4 |
| `MAX_HISTORY_SIZE`                 | Max number of messages to keep in memory, after which the conversation will be summarised to avoid excessive token usage                                                                                           | `15`                               |
| `MAX_CONVERSATION_AGE_MINUTES`     | Maximum number of minutes a conversation should live since the last message, after which the conversation will be reset                                                                                            | `180`                              |
| `VOICE_REPLY_WITH_TRANSCRIPT_ONLY` | Whether to answer to voice messages with the transcript only or with a ChatGPT response of the transcript                                                                                                          | `true`                             |
| `N_CHOICES`                        | Number of answers to generate for each input message. **Note**: setting this to a number higher than 1 will not work properly if `STREAM` is enabled                                                               | `1`                                |
| `TEMPERATURE`                      | Number between 0 and 2. Higher values will make the output more random                                                                                                                                             | `1.0`                              |
| `PRESENCE_PENALTY`                 | Number between -2.0 and 2.0. Positive values penalize new tokens based on whether they appear in the text so far                                                                                                   | `0.0`                              |
| `FREQUENCY_PENALTY`                | Number between -2.0 and 2.0. Positive values penalize new tokens based on their existing frequency in the text so far                                                                                              | `0.0`                              |
| `IMAGE_SIZE`                       | The DALL·E generated image size. Allowed values: `256x256`, `512x512` or `1024x1024`                                                                                                                               | `512x512`                          |
| `GROUP_TRIGGER_KEYWORD`            | If set, the bot in group chats will only respond to messages that start with this keyword                                                                                                                          | -                                  |
| `IGNORE_GROUP_TRANSCRIPTIONS`      | If set to true, the bot will not process transcriptions in group chats                                                                                                                                             | `true`                             |
| `BOT_LANGUAGE`                     | Language of general bot messages. Currently available: `en`, `de`, `ru`, `tr`, `it`, `es`, `id`, `nl`.  [Contribute with additional translations](https://github.com/n3d1117/chatgpt-telegram-bot/discussions/219) | `en`                               |
>>>>>>> 62640aeb

Check out the [official API reference](https://platform.openai.com/docs/api-reference/chat) for more details.

### Installing
Clone the repository and navigate to the project directory:

```shell
git clone https://github.com/n3d1117/chatgpt-telegram-bot.git
cd chatgpt-telegram-bot
```

#### From Source
1. Create a virtual environment:
```shell
python -m venv venv
```

2. Activate the virtual environment:
```shell
# For Linux or macOS:
source venv/bin/activate

# For Windows:
venv\Scripts\activate
```

3. Install the dependencies using `requirements.txt` file:
```shell
pip install -r requirements.txt
```

4. Use the following command to start the bot:
```
python bot/main.py
```

#### Using Docker Compose

Run the following command to build and run the Docker image:
```shell
docker compose up
```

#### Ready-to-use Docker images
You can also use the Docker image from [Docker Hub](https://hub.docker.com/r/n3d1117/chatgpt-telegram-bot):
```shell
docker pull n3d1117/chatgpt-telegram-bot:latest
```

or using the [GitHub Container Registry](https://github.com/n3d1117/chatgpt-telegram-bot/pkgs/container/chatgpt-telegram-bot/):

```shell
docker pull ghcr.io/n3d1117/chatgpt-telegram-bot:latest
```

## Credits
- [ChatGPT](https://chat.openai.com/chat) from [OpenAI](https://openai.com)
- [python-telegram-bot](https://python-telegram-bot.org)
- [jiaaro/pydub](https://github.com/jiaaro/pydub)

## Disclaimer
This is a personal project and is not affiliated with OpenAI in any way.

## License
This project is released under the terms of the GPL 2.0 license. For more information, see the [LICENSE](LICENSE) file included in the repository.<|MERGE_RESOLUTION|>--- conflicted
+++ resolved
@@ -25,11 +25,7 @@
 - [x] (NEW!) GPT-4 support
   - If you have access to the GPT-4 API, simply change the `OPENAI_MODEL` parameter to `gpt-4`
 - [x] (NEW!) Localized bot language
-<<<<<<< HEAD
-  - Available languages :gb: :de: :ru: :tr: :it: :es: :indonesia: :cn:
-=======
-  - Available languages :gb: :de: :ru: :tr: :it: :es: :indonesia: :netherlands:
->>>>>>> 62640aeb
+  - Available languages :gb: :de: :ru: :tr: :it: :es: :indonesia: :netherlands: :cn:
 - [x] (NEW!) Improved inline queries support for group and private chats - by [@bugfloyd](https://github.com/bugfloyd)
   - To use this feature, enable inline queries for your bot in BotFather via the `/setinline` [command](https://core.telegram.org/bots/inline)
 
@@ -72,30 +68,6 @@
 Check out the [Budget Manual](https://github.com/n3d1117/chatgpt-telegram-bot/discussions/184) for possible budget configurations.
 
 #### Additional optional configuration options
-<<<<<<< HEAD
-| Parameter                          | Description                                                                                                                                                                                          | Default value                      |
-|------------------------------------|------------------------------------------------------------------------------------------------------------------------------------------------------------------------------------------------------|------------------------------------|
-| `ENABLE_QUOTING`                   | Whether to enable message quoting in private chats                                                                                                                                                   | `true`                             |
-| `ENABLE_IMAGE_GENERATION`          | Whether to enable image generation via the `/image` command                                                                                                                                          | `true`                             |
-| `ENABLE_TRANSCRIPTION`             | Whether to enable transcriptions of audio and video messages                                                                                                                                         | `true`                             |
-| `PROXY`                            | Proxy to be used for OpenAI and Telegram bot (e.g. `http://localhost:8080`)                                                                                                                          | -                                  |
-| `OPENAI_MODEL`                     | The OpenAI model to use for generating responses                                                                                                                                                     | `gpt-3.5-turbo`                    |
-| `ASSISTANT_PROMPT`                 | A system message that sets the tone and controls the behavior of the assistant                                                                                                                       | `You are a helpful assistant.`     |
-| `SHOW_USAGE`                       | Whether to show OpenAI token usage information after each response                                                                                                                                   | `false`                            |
-| `STREAM`                           | Whether to stream responses. **Note**: incompatible, if enabled, with `N_CHOICES` higher than 1                                                                                                      | `true`                             |
-| `MAX_TOKENS`                       | Upper bound on how many tokens the ChatGPT API will return                                                                                                                                           | `1200` for GPT-3, `2400` for GPT-4 |
-| `MAX_HISTORY_SIZE`                 | Max number of messages to keep in memory, after which the conversation will be summarised to avoid excessive token usage                                                                             | `15`                               |
-| `MAX_CONVERSATION_AGE_MINUTES`     | Maximum number of minutes a conversation should live since the last message, after which the conversation will be reset                                                                              | `180`                              |
-| `VOICE_REPLY_WITH_TRANSCRIPT_ONLY` | Whether to answer to voice messages with the transcript only or with a ChatGPT response of the transcript                                                                                            | `true`                             |
-| `N_CHOICES`                        | Number of answers to generate for each input message. **Note**: setting this to a number higher than 1 will not work properly if `STREAM` is enabled                                                 | `1`                                |
-| `TEMPERATURE`                      | Number between 0 and 2. Higher values will make the output more random                                                                                                                               | `1.0`                              |
-| `PRESENCE_PENALTY`                 | Number between -2.0 and 2.0. Positive values penalize new tokens based on whether they appear in the text so far                                                                                     | `0.0`                              |
-| `FREQUENCY_PENALTY`                | Number between -2.0 and 2.0. Positive values penalize new tokens based on their existing frequency in the text so far                                                                                | `0.0`                              |
-| `IMAGE_SIZE`                       | The DALL·E generated image size. Allowed values: `256x256`, `512x512` or `1024x1024`                                                                                                                 | `512x512`                          |
-| `GROUP_TRIGGER_KEYWORD`            | If set, the bot in group chats will only respond to messages that start with this keyword                                                                                                            | -                                  |
-| `IGNORE_GROUP_TRANSCRIPTIONS`      | If set to true, the bot will not process transcriptions in group chats                                                                                                                               | `true`                             |
-| `BOT_LANGUAGE`                     | Language of general bot messages. Currently available: `en`, `de`, `ru`, `tr`, `it`, `es`, `id`, `cn`.  **Note** [Contribute additional translations](https://github.com/n3d1117/chatgpt-telegram-bot/discussions/219) | `en`                               |
-=======
 | Parameter                          | Description                                                                                                                                                                                                        | Default value                      |
 |------------------------------------|--------------------------------------------------------------------------------------------------------------------------------------------------------------------------------------------------------------------|------------------------------------|
 | `ENABLE_QUOTING`                   | Whether to enable message quoting in private chats                                                                                                                                                                 | `true`                             |
@@ -117,8 +89,7 @@
 | `IMAGE_SIZE`                       | The DALL·E generated image size. Allowed values: `256x256`, `512x512` or `1024x1024`                                                                                                                               | `512x512`                          |
 | `GROUP_TRIGGER_KEYWORD`            | If set, the bot in group chats will only respond to messages that start with this keyword                                                                                                                          | -                                  |
 | `IGNORE_GROUP_TRANSCRIPTIONS`      | If set to true, the bot will not process transcriptions in group chats                                                                                                                                             | `true`                             |
-| `BOT_LANGUAGE`                     | Language of general bot messages. Currently available: `en`, `de`, `ru`, `tr`, `it`, `es`, `id`, `nl`.  [Contribute with additional translations](https://github.com/n3d1117/chatgpt-telegram-bot/discussions/219) | `en`                               |
->>>>>>> 62640aeb
+| `BOT_LANGUAGE`                     | Language of general bot messages. Currently available: `en`, `de`, `ru`, `tr`, `it`, `es`, `id`, `nl`, `cn`.  [Contribute with additional translations](https://github.com/n3d1117/chatgpt-telegram-bot/discussions/219) | `en`                               |
 
 Check out the [official API reference](https://platform.openai.com/docs/api-reference/chat) for more details.
 
